--- conflicted
+++ resolved
@@ -50,10 +50,6 @@
         "UNC_IIO_PAYLOAD_BYTES_IN.MEM_READ.PART3":"UNC_IIO_DATA_REQ_OF_CPU.MEM_READ.PART3",
         "UNC_IIO_PAYLOAD_BYTES_IN.MEM_READ.PART4":"UNC_IIO_DATA_REQ_OF_CPU.MEM_READ.PART4",
         "EXE_ACTIVITY.2_PORTS_UTIL:u0xc":"cpu@EXE_ACTIVITY.2_PORTS_UTIL\\,umask\\=0xc@",
-<<<<<<< HEAD
-        "CORES_PER_SOCKET":"num_cores / #num_packages"
-
-=======
         "EXE_ACTIVITY.3_PORTS_UTIL:u0x80":"cpu@EXE_ACTIVITY.3_PORTS_UTIL\\,umask\\=0x80@",
         "CORES_PER_SOCKET":"num_cores / #num_packages",
         "DURATIONTIMEINMILLISECONDS":"( duration_time * 1000 )",
@@ -64,7 +60,6 @@
         "OFFCORE_REQUESTS_OUTSTANDING.ALL_DATA_RD:c4":"cpu@OFFCORE_REQUESTS_OUTSTANDING.ALL_DATA_RD\\,cmask\\=0x4@",
         "IDQ.MITE_UOPS:c4":"cpu@IDQ.MITE_UOPS\\,cmask\\=0x4",
         "IDQ.MITE_UOPS:c5":"cpu@IDQ.MITE_UOPS\\,cmask\\=0x5"
->>>>>>> d4856fca
     },
     "metric_source_events":{
         "CHAS_PER_SOCKET":"UNC_CHA([^\\s]*)",
