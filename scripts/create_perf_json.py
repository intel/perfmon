#!/usr/bin/env python3
# Copyright (C) 2022 Intel Corporation
# Copyright (C) 2022 Google LLC
# SPDX-License-Identifier: BSD-3-Clause

# REQUIREMENT: Install Python3 on your machine
# USAGE: Run from command line with the following parameters -
#
# create_perf_json.py
# --outdir <Output directory where files are written - default perf>
# --verbose/-v/-vv/-vvv <Print verbosity during generation>
#
# ASSUMES: That the script is being run in the scripts folder of the repo.
# OUTPUT: A perf json directory suitable for the tools/perf folder.
#
# EXAMPLE: python create_perf_json.py
import argparse
import collections
from dataclasses import dataclass
import csv
from itertools import takewhile
import json
import metric
from pathlib import Path
import re
from typing import DefaultDict, Dict, Optional, Set, TextIO, Tuple

_verbose = 0
def _verboseprintX(level:int, *args, **kwargs):
    if _verbose >= level:
        print(*args, **kwargs)

_verboseprint = lambda *a, **k: _verboseprintX(1, *a, **k)
_verboseprint2 = lambda *a, **k: _verboseprintX(2, *a, **k)
_verboseprint3 = lambda *a, **k: _verboseprintX(3, *a, **k)

# Map from a topic to a list of regular expressions with an associated
# priority. If an event name matches the regular expression then the
# topic key is its topic unless a different topic matches with a
# higher priority.
_topics: Dict[str, Set[tuple[str, int]]] = {
    'Cache': {
        (r'.*CACHE.*', 3),
        (r'CORE_REJECT_L2Q.*', 1),
        (r'DL1.*', 1),
        (r'L1D.*', 1),
        (r'L1D_.*', 1),
        (r'L2.*', 1),
        (r'LONGEST_LAT_CACHE.*', 1),
        (r'MEM_.+', 3),
        (r'MEM_LOAD_UOPS.*', 1),
        (r'OCR.*L3_HIT.*', 1),
        (r'OFFCORE_REQUESTS.*', 1),
        (r'OFFCORE_RESPONSE.*', 1),
        (r'REHABQ.*', 1),
        (r'SQ_MISC.*', 1),
        (r'STORE.*', 1),
        (r'SW_PREFETCH_ACCESS.*', 1),
    },
    'Floating point': {
        (r'.*AVX.*', 3),
        (r'.*FPDIV.*', 3),
        (r'.*FP_ASSIST.*', 3),
        (r'.*SIMD.*', 3),
        (r'ASSISTS.FP.*', 1),
        (r'FP_.*', 3),
        (r'FP_COMP_OPS_EXE.*', 1),
        (r'SIMD.*', 1),
        (r'SIMD_FP_256.*', 1),
        (r'X87.*', 1),
    },
    'Frontend': {
        (r'BACLEARS.*', 3),
        (r'CYCLES_ICACHE_MEM_STALLED.*', 3),
        (r'DECODE.*', 1),
        (r'DSB.*', 1),
        (r'FRONTEND.*', 3),
        (r'ICACHE.*', 4),
        (r'IDQ.*', 3),
        (r'MACRO_INSTS.*', 1),
        (r'MS_DECODED.*', 1),
        (r'TWO_UOP_INSTS_DECODED.*', 1),
        (r'UOPS.MS_CYCLES.*', 1),
    },
    'Memory': {
        (r'.*L3_MISS.*', 2),
        (r'.*LLC_MISS.*', 2),
        (r'.*MEMORY_ORDERING.*', 3),
        (r'HLE.*', 3),
        (r'LD_HEAD.*', 1),
        (r'MEMORY_ACTIVITY.*', 1),
        (r'MEM_TRANS_RETIRED.*', 3),
        (r'MISALIGN_MEM_REF.*', 1),
        (r'OFFCORE_RESPONSE.*DDR.*', 1),
        (r'OFFCORE_RESPONSE.*DRAM.*', 1),
        (r'OFFCORE_RESPONSE.*MCDRAM.*', 1),
        (r'PREFETCH.*', 1),
        (r'RTM.*', 3),
        (r'TX_EXEC.*', 1),
        (r'TX_MEM.*', 1),
    },
    'Pipeline': {
        (r'.*_DISPATCHED.*', 1),
        (r'.*_ISSUED.*', 1),
        (r'.*_RETIRED.*', 1),
        (r'AGU_BYPASS_CANCEL.*', 1),
        (r'ARITH.*', 1),
        (r'ASSISTS.ANY.*', 1),
        (r'BACLEAR.*', 1),
        (r'BOGUS_BR.*', 1),
        (r'BPU_.*', 1),
        (r'BR_.*', 1),
        (r'BTCLEAR.*', 1),
        (r'CPU_CLK.*', 1),
        (r'CYCLES_DIV_BUSY.*', 1),
        (r'CYCLE_ACTIVITY.*', 1),
        (r'DIV.*', 1),
        (r'EXE_ACTIVITY.*', 1),
        (r'IDQ.*', 1),
        (r'ILD.*', 1),
        (r'INST_.*', 1),
        (r'INT_MISC.*', 1),
        (r'INT_MISC.*', 1),
        (r'ISSUE_SLOTS_NOT_CONSUMED.*', 1),
        (r'LD_BLOCKS.*', 1),
        (r'LOAD_HIT_PRE.*', 1),
        (r'LSD.*', 1),
        (r'MACHINE_CLEARS.*', 1),
        (r'MOVE_ELIMINATION.*', 1),
        (r'MUL.*', 1),
        (r'NO_ALLOC_CYCLES.*', 1),
        (r'OTHER_ASSISTS.*', 1),
        (r'PARTIAL_RAT_STALLS.*', 1),
        (r'PARTIAL_RAT_STALLS.*', 1),
        (r'RAT_STALLS.*', 1),
        (r'RECYCLEQ.*', 1),
        (r'REISSUE.*', 1),
        (r'REISSUE.*', 1),
        (r'RESOURCE_STALLS.*', 1),
        (r'RESOURCE_STALLS.*', 1),
        (r'ROB_MISC_EVENTS.*', 1),
        (r'RS_EVENTS.*', 1),
        (r'RS_FULL.*', 1),
        (r'SERIALIZATION.NON_C01_MS_SCB.*', 1),
        (r'STORE_FORWARD.*', 1),
        (r'TOPDOWN.*', 1),
        (r'UOPS_.*', 1),
        (r'UOP_DISPATCHES_CANCELLED.*', 1),
        (r'UOP_UNFUSION.*', 1),
    },
    'Virtual Memory': {
        (r'.*DTLB.*', 3),
        (r'.TLB_.*', 1),
        (r'DATA_TLB.*', 1),
        (r'EPT.*', 1),
        (r'ITLB.*', 3),
        (r'PAGE_WALK.*', 1),
        (r'TLB_FLUSH.*', 1),
    }
}

# Sort the matches with the highest priority first to allow the loop
# to exit early when a lower priority match to the current is found.
for topic in _topics.keys():
    _topics[topic] = sorted(_topics[topic],
                            key=lambda match: (-match[1], match[0]))

def topic(event_name: str, unit: str) -> str:
    """
    Map an event name to its associated topic.

    @param event_name: Name of event like UNC_M2M_BYPASS_M2M_Egress.NOT_TAKEN.
    @param unit: The PMU responsible for the event or None for CPU events.
    """
    if unit and unit not in ['cpu', 'cpu_atom', 'cpu_core', 'cpu_lowpower']:
        unit_to_topic = {
            'cha': 'Uncore-Cache',
            'chacms': 'Uncore-Cache',
            'cbox': 'Uncore-Cache',
            'cbox_0': 'Uncore-Cache',
            'ha': 'Uncore-Cache',
            'hac_cbo': 'Uncore-Cache',
            'b2cxl': 'Uncore-CXL',
            'cxlcm': 'Uncore-CXL',
            'cxldp': 'Uncore-CXL',
            'arb': 'Uncore-Interconnect',
            'b2cmi': 'Uncore-Interconnect',
            'b2hot': 'Uncore-Interconnect',
            'b2upi': 'Uncore-Interconnect',
            'hac_arb': 'Uncore-Interconnect',
            'irp': 'Uncore-Interconnect',
            'm2m': 'Uncore-Interconnect',
            'mdf': 'Uncore-Interconnect',
            'r3qpi': 'Uncore-Interconnect',
            'qpi': 'Uncore-Interconnect',
            'sbox': 'Uncore-Interconnect',
            'ubox': 'Uncore-Interconnect',
            'upi': 'Uncore-Interconnect',
            'm3upi': 'Uncore-Interconnect',
            'iio': 'Uncore-IO',
            'iio_free_running': 'Uncore-IO',
            'm2pcie': 'Uncore-IO',
            'r2pcie': 'Uncore-IO',
            'edc_eclk': 'Uncore-Memory',
            'edc_uclk': 'Uncore-Memory',
            'imc': 'Uncore-Memory',
            'imc_free_running': 'Uncore-Memory',
            'imc_free_running_0': 'Uncore-Memory',
            'imc_free_running_1': 'Uncore-Memory',
            'imc_dclk': 'Uncore-Memory',
            'imc_uclk': 'Uncore-Memory',
            'm2hbm': 'Uncore-Memory',
            'mchbm': 'Uncore-Memory',
            'clock': 'Uncore-Other',
            'pcu': 'Uncore-Power',
        }
        if unit.lower() not in  unit_to_topic:
            raise ValueError(f'Unexpected PMU (aka Unit): {unit}')
        return unit_to_topic[unit.lower()]

    result = None
    result_priority = -1
    for topic in sorted(_topics.keys()):
        for regexp, priority in _topics[topic]:
            if re.match(regexp, event_name) and priority >= result_priority:
                result = topic
                result_priority = priority
            if priority < result_priority:
                break

    return result if result else 'Other'

def freerunning_counter_type_and_index(shortname: str,
                                       pmu: str,
                                       event_name: str,
                                       counter: str):
    type = None
    index = None
    if shortname in ['ADL', 'ADLN', 'ARL', 'TGL', 'MTL']:
        if pmu.startswith('imc_free_running'):
            index = 0
            if 'TOTAL' in event_name:
                type = 1
            elif 'RDCAS' in event_name:
                type = 2
            elif 'WRCAS' in event_name:
                type = 3
    elif shortname in ['EMR', 'ICX', 'SNR', 'SPR']:
        if pmu.startswith('iio_free_running'):
            if 'CLOCKTICKS' in event_name:
                type = 1
                index = 0
            elif 'BANDWIDTH_IN' in event_name:
                type = 2
                index = int(re.search(r'PART(\d+)', event_name).group(1))
            elif 'BANDWIDTH_OUT' in event_name:
                type = 3
                index = int(re.search(r'PART(\d+)', event_name).group(1))
        elif pmu.startswith('imc_free_running'):
            if 'CLOCKTICKS' in event_name:
                type = 1
                index = 0
    assert type is not None and index is not None, f'{shortname}: {pmu} {event_name} {counter}'
    return (type, index)


class PerfmonJsonEvent:
    """Representation of an event loaded from a perfmon json file dictionary."""

    @staticmethod
    def fix_name(name: str) -> str:
        if name.startswith('OFFCORE_RESPONSE_0'):
            return name.replace('OFFCORE_RESPONSE_0', 'OFFCORE_RESPONSE')
        m = re.match(r'OFFCORE_RESPONSE:request=(.*):response=(.*)', name)
        if m:
            return f'OFFCORE_RESPONSE.{m.group(1)}.{m.group(2)}'
        return name

    def __init__(self, shortname: str, unit: str, jd: Dict[str, str], experimental: bool):
        """Constructor passed the dictionary of parsed json values."""
        def get(key: str) -> str:
            drop_keys = {'0', '0x0', '0x00', 'na', 'null', 'tbd'}
            result = jd.get(key)
            # For the Counter field, value '0' is reasonable
            if not result or result in drop_keys:
                return None
            result = re.sub(r'\xae', '(R)', result.strip())
            result = re.sub(r'\u2122', '(TM)', result)
            result = re.sub(r'\uFEFF', '', result)
            result = re.sub(r'\?\?\?', '?', result)
            return result

        self.experimental = experimental
        # Copy values we expect.
        self.event_name = PerfmonJsonEvent.fix_name(get('EventName'))
        self.any_thread = get('AnyThread')
        self.counter_mask = get('CounterMask')
        self.data_la = get('Data_LA')
        self.deprecated = get('Deprecated')
        self.edge_detect = get('EdgeDetect')
        self.errata = get('Errata')
        self.event_code = get('EventCode')
        self.ext_sel = get('ExtSel')
        self.fc_mask = get('FCMask')
        self.filter = get('Filter')
        self.filter_value = get('FILTER_VALUE')
        self.invert = get('Invert')
        self.msr_index = get('MSRIndex')
        self.msr_value = get('MSRValue')
        self.pebs = get('PEBS')
        self.port_mask = get('PortMask')
        self.sample_after_value = get('SampleAfterValue')
        self.umask = get('UMask')
        self.unit = get('Unit')
        self.counter = jd.get('Counter').strip()
        # Sanity check certain old perfmon keys or values that could
        # be used in perf json don't exist.
        assert 'Internal' not in jd
        assert 'ConfigCode' not in jd
        assert 'Compat' not in jd
        assert 'ArchStdEvent' not in jd
        assert 'AggregationMode' not in jd
        assert 'PerPkg' not in jd
        assert 'ScaleUnit' not in jd

        # Fix ups.
        if self.umask:
            self.umask = self.umask.split(",")[0]
            umask_ext = get('UMaskExt')
            if umask_ext:
                self.umask = umask_ext + self.umask[2:]
            self.umask = f'0x{int(self.umask, 16):x}'

        if self.unit is None:
            if unit != 'cpu':
                self.unit = unit
        else:
            unit_fixups = {
                'CBO': 'CBOX',
                'SBO': 'SBOX',
                'QPI LL': 'QPI',
                'UPI LL': 'UPI',
            }
            if self.unit in unit_fixups:
                self.unit = unit_fixups[self.unit]
            elif self.unit == "NCU" and self.event_name == "UNC_CLOCK.SOCKET":
                self.unit = "cbox_0" if shortname in ['BDW', 'HSW', 'SKL'] else "CLOCK"
            elif self.event_name.startswith("UNC_P_POWER_STATE_OCCUPANCY"):
                # Older uncore_pcu PMUs don't have a umask, fix to occ_sel.
                assert self.unit == "PCU"
                if shortname in ['SNB', 'IVB', 'HSW', 'BDW', 'BDW-DE', 'BDX',
                                 'HSX', 'IVT', 'JKT']:
                    self.umask = None
                    assert not self.filter
                    if self.event_name.endswith("C0"):
                        self.filter = "occ_sel=1"
                    elif self.event_name.endswith("C3"):
                        self.filter = "occ_sel=2"
                    else:
                        assert self.event_name.endswith("C6")
                        self.filter = "occ_sel=3"
        if jd.get('CounterType') == "FREERUN":
            self.unit = f"{self.unit.lower()}_free_running"
            m = re.search(r'_MC(\d+)_', self.event_name)
            if m:
                self.unit += f"_{m.group(1)}"
            self.event_code = "0xff"
            (type, index) = freerunning_counter_type_and_index(shortname,
                                                               self.unit,
                                                               self.event_name,
                                                               jd['Counter'])
            self.umask = f"0x{(type << 4) | index:x}"

        assert 'FREERUN' not in self.event_name or '_free_running' in self.unit

        if "Counter" in jd and jd["Counter"].lower() == "fixed":
            self.event_code = "0xff"
            self.umask = None

        if self.filter:
            remove_filter_start = [
                "cbofilter",
                "chafilter",
                "pcufilter",
                "qpimask",
                "uboxfilter",
                "fc, chnl",
                "chnl",
                "ctrctrl",
            ]
            low_filter = self.filter.lower()
            if any(x for x in remove_filter_start if low_filter.startswith(x)):
                self.filter = None
            elif self.filter == 'Filter1':
                self.filter = f'config1={hex(int(self.filter_value, 16) << 32)}'

        # Set up brief and longer public descriptions.
        self.brief_description = get('BriefDescription')
        if not self.brief_description:
            self.brief_description = get('Description')

        # Legacy matching behavior for sandybridge.
        if not self.brief_description and \
           self.event_name == 'OFFCORE_RESPONSE.COREWB.ANY_RESPONSE':
            self.brief_description = 'COREWB & ANY_RESPONSE'

        self.public_description = get('PublicDescription')
        if not self.public_description:
            self.public_description = get('Description')

        # The public description is the longer, if it is already
        # contained within or equals the brief description then it is
        # redundant.
        if self.public_description and self.brief_description and\
           self.public_description in self.brief_description:
            self.public_description = None

        self.topic = topic(self.event_name, self.unit)

        if not self.brief_description and not self.public_description:
            _verboseprint(f'Warning: Event {self.event_name} in {self.topic} lacks any description')

        _verboseprint3(f'Read perfmon event:\n{str(self)}')

    def is_deprecated(self) -> bool:
        return self.deprecated and self.deprecated == '1'

    def __str__(self) -> str:
        result = ''
        first = True
        for item in vars(self).items():
            if item[1]:
                if not first:
                    result += ', '
                result += f'{item[0]}: {item[1]}'
            first = False
        return result

    def to_perf_json(self) -> Dict[str, str]:
        if self.filter:
            # Drop events that contain unsupported filter kinds.
            drop_event_filter_start = [
                "ha_addrmatch",
                "ha_opcodematch",
                "irpfilter",
            ]
            low_filter = self.filter.lower()
            if any(x for x in drop_event_filter_start if low_filter.startswith(x)):
                return None

        result = {
            'EventName': self.event_name,
        }
        def add_to_result(key: str, value: str):
            """Add value to the result if not None"""
            if value:
                assert '??' not in value, f'Trigraphs aren\'t allowed {value}'
                result[key] = value

        add_to_result('AnyThread', self.any_thread)
        add_to_result('BriefDescription', self.brief_description)
        add_to_result('CounterMask', self.counter_mask)
        add_to_result('Data_LA', self.data_la)
        add_to_result('Deprecated', self.deprecated)
        add_to_result('EdgeDetect', self.edge_detect)
        add_to_result('Errata', self.errata)
        add_to_result('EventCode', self.event_code)
        add_to_result('FCMask', self.fc_mask)
        add_to_result('Filter', self.filter)
        add_to_result('Invert', self.invert)
        add_to_result('MSRIndex', self.msr_index)
        add_to_result('MSRValue', self.msr_value)
        add_to_result('PEBS', self.pebs)
        add_to_result('PortMask', self.port_mask)
        add_to_result('PublicDescription', self.public_description)
        add_to_result('SampleAfterValue', self.sample_after_value)
        add_to_result('UMask', self.umask)
        add_to_result('Unit', self.unit)
        add_to_result('Counter', self.counter)
        if self.experimental:
            add_to_result("Experimental", '1')
        return result

def rewrite_metrics_in_terms_of_others(metrics: list[Dict[str,str]]) -> list[Dict[str,str]]:
    parsed: list[Tuple[str, metric.Expression]] = []
    for m in metrics:
        name = m['MetricName']
        form = m['MetricExpr']
        parsed.append((name, metric.ParsePerfJson(form)))
        if name == 'tma_info_core_core_clks' and '#SMT_on' in form:
            # Add non-EBS form of CORE_CLKS to enable better
            # simplification of Valkyrie metrics.
            form = 'CPU_CLK_UNHALTED.THREAD_ANY / 2 if #SMT_on else CPU_CLK_UNHALTED.THREAD'
            parsed.append((name, metric.ParsePerfJson(form)))

    updates = metric.RewriteMetricsInTermsOfOthers(parsed)
    if updates:
        for m in metrics:
            name = m['MetricName']
            if name in updates:
                _verboseprint2(f'Updated {name} from\n"{m["MetricExpr"]}"\nto\n"{updates[name]}"')
                m['MetricExpr'] = updates[name].ToPerfJson()
    return metrics

class Model:
    """
    Data related to 1 CPU model such as Skylake or Broadwell.
    """
    def __init__(self, shortname: str, longname: str, version: str,
                 models: Set[str], files: Dict[str, Path]):
        """
        Constructs a model.

        @param shortname: typically 3 letter name like SKL.
        @param longname: the model name like Skylake.
        @param version: the version number associated with the event json.
        @param models: a set of model indentifier strings like "GenuineIntel-6-2E".
        @param files: a mapping from a type of file to the file's path.
        """
        self.shortname = shortname
        self.longname = longname.lower()
        self.version = version
        self.models = sorted(models)
        self.files = files
        self.metricgroups = {}
        self.unit_counters = {}

    def __lt__(self, other: 'Model') -> bool:
        """ Sort by models gloally by name."""
        # To sort by number: min(self.models) < min(other.models)
        return self.longname < other.longname

    def __str__(self):
        return f'{self.shortname} / {self.longname}\n\tmodels={self.models}\n\tfiles:\n\t\t' + \
            '\n\t\t'.join([f'{type} = {path}' for (type, path) in self.files.items()])

    def mapfile_line(self) -> str:
        """
        Generates a line for this model in Linux perf style CSV.
        """
        if len(self.models) == 1:
            ret = min(self.models)
        else:
            prefix = ''.join(
                c[0] for c in takewhile(lambda x: all(x[0] == y for y in x
                                                     ), zip(*self.models)))
            if len(min(self.models)) - len(prefix) > 1:
                start_bracket = '('
                end_bracket = ')'
                seperator = '|'
            else:
                start_bracket = '['
                end_bracket = ']'
                seperator = ''
            ret = prefix + start_bracket
            first = True
            for x in self.models:
                if not first:
                    ret += seperator
                ret += x[len(prefix):]
                first = False
            ret += end_bracket
        ret += f',{self.version.lower()},{self.longname},core'
        return ret

    def cstate_json(self):
        cstates = [
            (['NHM', 'WSM'], [3, 6], [3, 6, 7]),
            ([  'SNB', 'IVB', 'HSW', 'BDW', 'BDW-DE', 'BDX', 'SKL', 'SKX',
                'CLX', 'CPX', 'HSX', 'IVT', 'JKT'
              ], [3, 6, 7], [2, 3, 6, 7]),
            (['KBL'], [3, 6, 7], [2, 3, 6, 7]),
            (['CNL'], [1, 3, 6, 7], [2, 3, 6, 7, 8, 9, 10]),
            (['ICL', 'TGL', 'RKL'], [6, 7], [2, 3, 6, 7, 8, 9, 10]),
            (['ICX', 'SPR', 'EMR', 'GNR'], [1, 6], [2, 6]), # cstate support of GNR is not added in perf yet, need to check if we should add it here.
            (['ADL', 'GRT', 'ADLN'], [1, 6, 7], [2, 3, 6, 7, 8, 9, 10]),
            (['MTL'], [1, 6, 7], [2, 3, 6, 7, 8, 9, 10]),
            (['SLM'], [1, 6], [6]),
            (['KNL', 'KNM'], [6], [2, 3, 6]),
            (['GLM', 'SNR'], [1, 3, 6], [2, 3, 6, 10]),
            (['SRF', 'GRR'], [1, 6], [6], [6]),
        ]
        result = []
        for (cpu_matches, core_cstates, pkg_cstates, *module_cstates) in cstates:
            if self.shortname in cpu_matches:
                for x in core_cstates:
                    formula = metric.ParsePerfJson(f'cstate_core@c{x}\\-residency@ / TSC')
                    result.append({
                        'MetricExpr': formula.ToPerfJson(),
                        'MetricGroup': 'Power',
                        'BriefDescription': f'C{x} residency percent per core',
                        'MetricName': f'C{x}_Core_Residency',
                        'ScaleUnit': '100%'
                    })
                for x in pkg_cstates:
                    formula = metric.ParsePerfJson(f'cstate_pkg@c{x}\\-residency@ / TSC')
                    result.append({
                        'MetricExpr': formula.ToPerfJson(),
                        'MetricGroup': 'Power',
                        'BriefDescription': f'C{x} residency percent per package',
                        'MetricName': f'C{x}_Pkg_Residency',
                        'ScaleUnit': '100%'
                    })
                for x in module_cstates:
                    x = x[0]
                    formula = metric.ParsePerfJson(f'cstate_module@c{x}\\-residency@ / TSC')
                    result.append({
                        'MetricExpr': formula.ToPerfJson(),
                        'MetricGroup': 'Power',
                        'BriefDescription': f'C{x} residency percent per module',
                        'MetricName': f'C{x}_Module_Residency',
                        'ScaleUnit': '100%'
                    })
                break
        assert len(result) > 0, f'Missing cstate data for {self.shortname}'
        return result


    def tsx_json(self) -> Optional[metric.MetricGroup]:
        if self.shortname not in ['SKL','SKX','KBL','CLX','CPX','CNL','ICL','ICX',
                                  'RKL','TGL','ADL','SPR', 'EMR']:
            return None

        cycles = metric.Event('cycles')
        cycles_in_tx = metric.Event(r'cycles\-t')
        transaction_start = metric.Event(r'tx\-start')
        cycles_in_tx_cp = metric.Event(r'cycles\-ct')
        metrics = [
            metric.Metric('tsx_transactional_cycles',
                   'Percentage of cycles within a transaction region.',
                    metric.Select(cycles_in_tx / cycles, metric.has_event(cycles_in_tx), 0),
                   '100%'),
            metric.Metric('tsx_aborted_cycles', 'Percentage of cycles in aborted transactions.',
                   metric.Select(metric.max(cycles_in_tx - cycles_in_tx_cp, 0) / cycles,
                                 metric.has_event(cycles_in_tx),
                                 0),
                   '100%'),
            metric.Metric('tsx_cycles_per_transaction',
                   'Number of cycles within a transaction divided by the number of transactions.',
                   metric.Select(cycles_in_tx / transaction_start,
                                 metric.has_event(cycles_in_tx),
                                 0),
                   "cycles / transaction"),
        ]
        if self.shortname not in ['SPR', 'EMR']:
            elision_start = metric.Event(r'el\-start')
            metrics += [
                metric.Metric('tsx_cycles_per_elision',
                              'Number of cycles within a transaction divided by the number of elisions.',
                              metric.Select(cycles_in_tx / elision_start,
                                            metric.has_event(elision_start),
                                            0),
                              "cycles / elision"),
            ]
        return metric.MetricGroup('transaction', metrics)


    def smi_json(self) -> metric.MetricGroup:
        aperf = metric.Event('msr/aperf/')
        cycles = metric.Event('cycles')
        smi_num = metric.Event('msr/smi/')
        return metric.MetricGroup('smi', [
            metric.Metric('smi_num', 'Number of SMI interrupts.',
                          smi_num, 'SMI#'),
            metric.Metric('smi_cycles',
                          'Percentage of cycles spent in System Management Interrupts.',
                          metric.Select((aperf - cycles) / aperf, smi_num > 0, 0),
                          '100%', constraint=False,
                          threshold=(metric.Event('smi_cycles') > 0.10))
        ])

    @staticmethod
    def extract_pebs_formula(formula: str) -> str:
        """
        Convert metric formulas using $PEBS.

        Example:
            Input:  MEM_INST_RETIRED.STLB_HIT_LOADS*min($PEBS, 7) / tma_info_thread_clks + tma_load_stlb_miss
            Return: MEM_INST_RETIRED.STLB_HIT_LOADS * min(MEM_INST_RETIRED.STLB_HIT_LOADS:R, 7) / tma_info_thread_clks + tma_load_stlb_miss
        """
        MIN_MAX_PEBS = re.compile(r"([A-Za-z0-9_.@]+)\*(min|max)\( *(\$PEBS) *,([a-z0-9_ */+-]+)\)")
        NON_REL_OPS = r"(?<!##)(?<!##2)/|[\(\)]+|[\+\-,]|\*(?![\$])|(?<!##)\?| if not | if | else |min\(|max\(| and | or | in | not "
        REL_OPS = r"[<>]=?|=="
        STR_OPS = r"'[A-Z\-]+'"
        OPS = NON_REL_OPS + "|" + REL_OPS + "|" + STR_OPS

        new_formula = formula
        # catch X*min/max($PEBS,Y)
        if MIN_MAX_PEBS.search(formula):
            for m in re.finditer(MIN_MAX_PEBS, formula):
                main_event = m.group(1).strip()
                min_max = m.group(2)
                alternative = m.group(4).strip()

                mod = 'R' if '@' in main_event else ':R'
                new_string = f'{main_event} * {min_max}({main_event}{mod}, {alternative})'
                new_formula = re.sub(m.re, new_string, new_formula, count=1)

        formula_list = re.split(OPS, new_formula)
        for element in formula_list:
            element = element.strip()
            if '$PEBS' in element:
                event_name = element.split('*')[0]
                mod = 'R' if '@' in event_name else ':R'
                new_element = f'( {event_name} * {event_name}{mod} )'
                new_formula = new_formula.replace(element, new_element)

        return new_formula

    @staticmethod
    def simplify_form(form):
        changed = True
        while changed:
            changed = False
            m = re.search(r'\(\s*([0-9.]+) \* ([A-Za-z_]+)\s*\) - \(\s*([0-9.]+) \* ([A-Za-z_]+)\s*\)', form)
            if m and m.group(2) == m.group(4):
                changed = True
                form = form.replace(m.group(0), f'{(float(m.group(1)) - float(m.group(3))):g} * {m.group(2)}')
            else:
                m = re.search(r'([0-9.]+) \* \s*([0-9.]+)' , form)
                if m:
                    changed = True
                    form = form.replace(m.group(0), str(float(m.group(1)) * float(m.group(2))))
        return form

    def save_form(self, name, group, form, desc, pdesc, locate, scale_unit, threshold,
                          issues, events, infoname, aux, pmu_prefix, jo,
                           issue_to_metrics, from_json):
                if self.shortname == 'BDW-DE':
                    if name in ['tma_false_sharing']:
                        # Uncore events missing for BDW-DE, so drop.
                        _verboseprint3(f'Dropping metric {name}')
                        return

                # Make 'TmaL1' group names more consistent with the 'tma_'
                # prefix and '_group' suffix.
                if group:
                    if 'TmaL1' in group and 'tma_L1_group' not in group:
                        group += ';tma_L1_group'
                    if 'TmaL2' in group and 'tma_L2_group' not in group:
                        group += ';tma_L2_group'
                _verboseprint3(f'Checking metric {name}: {form}')
                for v, _ in re.findall(r'(([A-Z_a-z0-9.]|\\-)+)', form):
                    if v.isdigit() or re.match('\d+\.\d+', v) is not None or \
                       re.match('0x[a-fA-F0-9]+', v) is not None or \
                       re.match('\d+e\d+', v) is not None:
                        continue
                    if v in ['if', 'then', 'else', 'min', 'max', 'core_wide',
                             'SMT_on', 'duration_time', 'cmask', 'umask',
                             'u', 'k', 'cpu', 'cpu_atom', 'cpu_core', 'edge',
                             'inv', 'TSC', 'filter_opc', 'cha_0', 'event',
                             'imc_0', 'uncore_cha_0', 'cbox_0', 'arb', 'cbox',
                             'num_packages', 'num_cores', 'SYSTEM_TSC_FREQ',
                             'filter_tid', 'TSC', 'cha', 'config1',
                             'source_count', 'slots', 'thresh', 'has_pmem',
                             'num_dies', 'num_cpus_online', 'PEBS', 'power',
                             'energy\-pkg']:
                        continue
                    if v.startswith('tma_') or v.startswith('topdown\\-'):
                        continue
                    assert v in events or v.upper() in events or v in infoname or v in aux, \
                        f'Expected {v} to be an event in "{name}": "{form}" on {self.shortname}'

                assert f'{pmu_prefix}@UNC' not in form, form
                if group:
                    group = ';'.join(sorted(set(group.split(';'))))
                # Check for duplicate metrics. Note, done after
                # verifying the events.
                parsed_threshold = None
                dups = [m for m in jo if m['MetricName'] == name]
                if len(dups) > 0:
                    assert len(dups) == 1
                    m = dups[0]
                    if form != m['MetricExpr']:
                        _verboseprint2(f'duplicate metric {name} forms differ'
                                       f'\n\tnew: {form}'
                                       f'\n\texisting: {m["MetricExpr"]}')
                    if not locate and ' Sample with: ' not in desc:
                        if 'PublicDescription' in m:
                            d = m['PublicDescription']
                        else:
                            d = m['BriefDescription']
                        if ' Sample with: ' in d:
                            locate = re.sub(r'.* Sample with: (.*)', r'\1', d)
                    if not threshold:
                        parsed_threshold = m.get('MetricThreshold')
                    group = m['MetricGroup']
                    jo.remove(m)

                try:
                    if "$PEBS" in form:
                        form = self.extract_pebs_formula(form)
                    j = {
                        'MetricName': name,
                        'MetricExpr': metric.ParsePerfJson(form).Simplify().ToPerfJson(),
                    }
                except SyntaxError as e:
                    raise SyntaxError(f'Parsing metric {name} for {self.longname}') from e

                if not from_json:
                    desc = desc.strip()
                    def append_to_desc(s: str):
                        nonlocal desc
                        if desc[-1] != '.':
                            desc += '.'
                        desc = f'{desc} {s}'

                    if locate:
                        append_to_desc(f'Sample with: {locate}')

                    if issues:
                        related = set()
                        for issue in issues:
                            related.update(issue_to_metrics[issue])
                        related.remove(name)
                        append_to_desc(f'Related metrics: {", ".join(sorted(related))}')

                    if '.' in desc:
                        sdesc = re.sub(r'(?<!i\.e)\. .*', '', desc)
                        j['BriefDescription'] = sdesc
                        if desc != sdesc:
                            j['PublicDescription'] = desc
                    else:
                        j['BriefDescription'] = desc

                else:
                    j['BriefDescription'] = desc
                    if pdesc and pdesc != desc:
                        j['PublicDescription'] = pdesc

                if group and len(group) > 0:
                    j['MetricGroup'] = group

                # Don't group events as there can never be sufficient counters.
                no_group = 'NO_GROUP_EVENTS'
                # Inform perf not to group metrics if the NMI watchdog
                # is enabled.
                nmi = 'NO_GROUP_EVENTS_NMI'
                # Inform perf not to group events if SMT is enabled. This is for
                # the erratas SNB: BJ122, IVB: BV98, HSW: HSD29, as well as when
                # EBS_Mode causes additional events to be required.
                smt = 'NO_GROUP_EVENTS_SMT'

                sandybridge_constraints = {
                    # Metrics with more events than counters.
                    'tma_branch_mispredicts': no_group,
                    'tma_contested_accesses': no_group,
                    'tma_core_bound': no_group,
                    'tma_data_sharing': no_group,
                    'tma_fb_full': no_group,
                    'tma_l3_hit_latency': no_group,
                    'tma_local_dram': no_group,
                    'tma_lock_latency': no_group,
                    'tma_machine_clears': no_group,
                    'tma_memory_bound': no_group,
                    'tma_ports_utilization': no_group,
                    'tma_remote_cache': no_group,
                    'tma_remote_dram': no_group,
                    'tma_split_loads': no_group,
                    'tma_store_latency': no_group,
                    'tma_info_memory_load_miss_real_latency': no_group,
                    'tma_info_memory_mlp': no_group,
                    # Metrics that would fit were the NMI watchdog disabled.
                    'tma_alu_op_utilization': nmi,
                    'tma_backend_bound': nmi,
                    'tma_cisc': nmi,
                    'tma_load_op_utilization': nmi,
                    # SMT errata workarounds.
                    'tma_dram_bound': smt,
                    'tma_l3_bound': smt,
                }
                skylake_constraints = {
                    # Metrics with more events than counters.
                    'tma_branch_mispredicts': no_group,
                    'tma_contested_accesses': no_group,
                    'tma_core_bound': no_group,
                    'tma_data_sharing': no_group,
                    'tma_dram_bound': no_group,
                    'tma_false_sharing': no_group,
                    'tma_fp_arith': no_group,
                    'tma_fp_vector': no_group,
                    'tma_l2_bound': no_group,
                    'tma_machine_clears': no_group,
                    'tma_memory_bound': no_group,
                    'tma_pmm_bound': no_group,
                    'tma_info_botlnk_l0_core_bound_likely': no_group,
                    'tma_info_botlnk_l2_dsb_misses': no_group,
                    'tma_info_bottleneck_big_code': no_group,
                    'tma_info_bottleneck_instruction_fetch_bw': no_group,
                    'tma_info_bottleneck_memory_bandwidth': no_group,
                    'tma_info_bottleneck_memory_data_tlbs': no_group,
                    'tma_info_bottleneck_memory_latency': no_group,
                    'tma_info_bottleneck_mispredictions': no_group,
                    'tma_info_branches_jump': no_group,
                    'tma_info_core_flopc': no_group,
                    'tma_info_fp_arith_utilization': no_group,
                    'tma_info_inst_mix_iparith': no_group,
                    'tma_info_inst_mix_ipflop': no_group,
                    'tma_info_system_gflops': no_group,
                    # Metrics that would fit were the NMI watchdog disabled.
                    'tma_dtlb_load': nmi,
                    'tma_fb_full': nmi,
                    'tma_few_uops_instructions': nmi,
                    'tma_load_stlb_hit': nmi,
                    'tma_microcode_sequencer': nmi,
                    'tma_remote_cache': nmi,
                    'tma_split_loads': nmi,
                    'tma_store_latency': nmi,
                    'tma_info_memory_tlb_page_walks_utilization': nmi,
                }
                icelake_constraints = {
                    # Metrics with more events than counters.
                    'tma_contested_accesses': no_group,
                    'tma_data_sharing': no_group,
                    'tma_dram_bound': no_group,
                    'tma_l2_bound': no_group,
                    'tma_lock_latency': no_group,
                    'tma_memory_operations': no_group,
                    'tma_other_light_ops': no_group,
                    'tma_info_bad_spec_branch_misprediction_cost': no_group,
                    'tma_info_botlnk_l0_core_bound_likely': no_group,
                    'tma_info_botlnk_l2_dsb_misses': no_group,
                    'tma_info_botlnk_l2_dsb_misses': no_group,
                    'tma_info_botlnk_l2_ic_misses': no_group,
                    'tma_info_bottleneck_big_code': no_group,
                    'tma_info_bottleneck_instruction_fetch_bw': no_group,
                    'tma_info_bottleneck_memory_bandwidth': no_group,
                    'tma_info_bottleneck_memory_data_tlbs': no_group,
                    'tma_info_bottleneck_memory_latency': no_group,
                    'tma_info_bottleneck_mispredictions': no_group,
                    # Metrics that would fit were the NMI watchdog disabled.
                    'tma_l3_bound': nmi,
                    'tma_4k_aliasing': nmi,
                    'tma_split_stores': nmi,
                    'tma_store_fwd_blk': nmi,
                }
                # Alderlake/sapphirerapids add topdown l2 events
                # meaning fewer events and triggering NMI issues.
                alderlake_constraints = {
                    # Metrics with more events than counters.
                    'tma_info_system_mem_read_latency': no_group,
                    'tma_info_system_mem_request_latency': no_group,
                    # Metrics that would fit were the NMI watchdog disabled.
                    'tma_ports_utilized_2': nmi,
                    'tma_ports_utilized_3m': nmi,
                    'tma_memory_fence': nmi,
                    'tma_slow_pause': nmi,
                }
                errata_constraints = {
                    # 4 programmable, 3 fixed counters per HT
                    'JKT': sandybridge_constraints,
                    'SNB': sandybridge_constraints,
                    'IVB': sandybridge_constraints,
                    'IVT': sandybridge_constraints,
                    'HSW': sandybridge_constraints,
                    'HSX': sandybridge_constraints,
                    'BDW': sandybridge_constraints,
                    'BDX': sandybridge_constraints,
                    'BDW-DE': sandybridge_constraints,
                    # 4 programmable, 3 fixed counters per HT
                    'SKL': skylake_constraints,
                    'KBL': skylake_constraints,
                    'SKX': skylake_constraints,
                    'KBLR': skylake_constraints,
                    'CFL': skylake_constraints,
                    'CML': skylake_constraints,
                    'CLX': skylake_constraints,
                    'CPX': skylake_constraints,
                    'CNL': skylake_constraints,
                    # 8 programmable, 5 fixed counters per HT
                    'ICL': icelake_constraints,
                    'ICX': icelake_constraints,
                    'RKL': icelake_constraints,
                    'TGL': icelake_constraints,
                    # As above but l2 topdown counters
                    'ADL': alderlake_constraints,
                    'ADLN': alderlake_constraints,
                    'RPL': alderlake_constraints,
                    'SPR': alderlake_constraints,
                    'MTL': alderlake_constraints,
                    'EMR': alderlake_constraints,
                    'SRF': alderlake_constraints,
                    'GRR': alderlake_constraints,
                    'GNR': alderlake_constraints,
                }
                if name in errata_constraints[self.shortname]:
                    j['MetricConstraint'] = errata_constraints[self.shortname][name]

                if group:
                    if 'TopdownL1' in group:
                        if 'Default' in group:
                            j['MetricgroupNoGroup'] = 'TopdownL1;Default'
                            j['DefaultMetricgroupName'] = 'TopdownL1'
                        else:
                            j['MetricgroupNoGroup'] = 'TopdownL1'
                    elif 'TopdownL2' in group:
                        if 'Default' in group:
                            j['MetricgroupNoGroup'] = 'TopdownL2;Default'
                            j['DefaultMetricgroupName'] = 'TopdownL2'
                        else:
                            j['MetricgroupNoGroup'] = 'TopdownL2'

                if pmu_prefix != 'cpu':
                    j['Unit'] = pmu_prefix

                if scale_unit:
                    j['ScaleUnit'] = scale_unit

                if not parsed_threshold and from_json:
                    parsed_threshold = threshold
                if parsed_threshold:
                    j['MetricThreshold'] = parsed_threshold
                elif threshold:
                    j['MetricThreshold'] = metric.ParsePerfJson(threshold).Simplify().ToPerfJson()

                jo.append(j)

    def extract_metric_json(self, events, pmu_prefix, ignore, jo, infoname, aux, issue_to_metrics):
            print(self.files['extra metrics'])
            with open(self.files['extra metrics'], 'r') as extra_json:
                broken_metrics = {
                    'ICX': {
                        # Missing event: UNC_CHA_TOR_INSERTS.IA_MISS_LLCPREFDRD
                        'llc_data_read_mpi_demand_plus_prefetch',
                        # Missing event: UNC_CHA_TOR_OCCUPANCY.IA_MISS_DRD_DRAM
                        'llc_demand_data_read_miss_to_dram_latency',
                        # Missing event: UNC_CHA_TOR_INSERTS.IO_HIT_RDCUR
                        'io_bandwidth_read',
                    },
                    'SPR': {
                        # Missing ')'
                        'tma_int_operations'
                    }
                }
                skip = broken_metrics.get(self.shortname)
                if not skip:
                    skip = {}
                for em in json.load(extra_json):
                    if em['MetricName'] in skip:
                        continue
                    if em['MetricName'] in ignore:
                        _verboseprint2(f"Skipping {em['MetricName']}")
                        continue

                    # Need to keep this check while still supporting p-core csv using this function
                    dups = [m for m in jo if m['MetricName'] == em['MetricName']]
                    if dups:
                        _verboseprint3(f'Not replacing:\n\t{dups[0]["MetricExpr"]}\nwith:\n\t{em["MetricExpr"]}')
                        if self.shortname == 'EMR' and em['MetricName'] in ['tma_dram_bound',
                                                'tma_info_bottleneck_cache_memory_bandwidth',
                                                'tma_info_bottleneck_cache_memory_latency',
                                                'tma_info_bottleneck_memory_data_tlbs',
                                                'tma_info_bottleneck_memory_synchronization']:
                            dups[0]['MetricExpr'] = em['MetricExpr']
                            _verboseprint2(f"Replace {dups[0]['MetricName']} formula with formula from JSON\n")
                        continue

                    form = self.simplify_form(em['MetricExpr'])

                    threshold = em.get('MetricThreshold')
                    if threshold:
                        threshold = self.simplify_form(threshold)

                    self.save_form(em['MetricName'], em['MetricGroup'], form,
                              em['BriefDescription'], em.get('PublicDescription'),
                              None, em.get('ScaleUnit'), threshold, [], events,
                              infoname, aux, pmu_prefix, jo, issue_to_metrics, from_json=True)


    def extract_tma_metrics(self, csvfile: TextIO, pmu_prefix: str,
                            events: Dict[str, PerfmonJsonEvent],
                            use_csv: bool):
        """Process a TMA metrics spreadsheet generating perf metrics."""

        # metrics redundant with perf or unusable
        ignore = {
            'tma_info_system_mux': 'MUX',
            'tma_info_system_power': 'Power',
            'tma_info_system_time': 'Time',
        }

        # For P-Core, we want to use metric json file without loading csv file
        if not use_csv and pmu_prefix == 'cpu':
            if 'extra metrics' not in self.files:
                return []
            jout = []
            self.extract_metric_json(events, pmu_prefix, ignore, jo=jout, infoname=[], aux=[], issue_to_metrics=[])
            return jout

        ratio_column = {
            "IVT": ("IVT", "IVB", "JKT/SNB-EP", "SNB"),
            "IVB": ("IVB", "SNB", ),
            "HSW": ("HSW", "IVB", "SNB", ),
            "HSX": ("HSX", "HSW", "IVT", "IVB", "JKT/SNB-EP", "SNB"),
            "BDW": ("BDW", "HSW", "IVB", "SNB", ),
            "BDX": ("BDX", "BDW", "HSX", "HSW", "IVT", "IVB", "JKT/SNB-EP", "SNB"),
            "SNB": ("SNB", ),
            "JKT/SNB-EP": ("JKT/SNB-EP", "SNB"),
            "SKL/KBL": ("SKL/KBL", "BDW", "HSW", "IVB", "SNB"),
            'SKX': ('SKX', 'SKL/KBL', 'BDX', 'BDW', 'HSX', 'HSW', 'IVT', 'IVB',
                    'JKT/SNB-EP', 'SNB'),
            "KBLR/CFL/CML": ("KBLR/CFL/CML", "SKL/KBL", "BDW", "HSW", "IVB", "SNB"),
            'CLX': ('CLX', 'KBLR/CFL/CML', 'SKX', 'SKL/KBL', 'BDX', 'BDW', 'HSX', 'HSW',
                    'IVT', 'IVB', 'JKT/SNB-EP', 'SNB'),
            "ICL": ("ICL", "CNL", "KBLR/CFL/CML", "SKL/KBL", "BDW", "HSW", "IVB", "SNB"),
            'ICX': ('ICX', 'ICL', 'CNL', 'CPX', 'CLX', 'KBLR/CFL/CML', 'SKX', 'SKL/KBL',
                    'BDX', 'BDW', 'HSX', 'HSW', 'IVT', 'IVB', 'JKT/SNB-EP', 'SNB'),
            'RKL': ('RKL', 'ICL', 'CNL', 'KBLR/CFL/CML', 'SKL/KBL', 'BDW', 'HSW',
                    'IVB', 'SNB'),
            'TGL': ('TGL', 'RKL', 'ICL', 'CNL', 'KBLR/CFL/CML', 'SKL/KBL', 'BDW',
                    'HSW', 'IVB', 'SNB'),
            'ADL/RPL': ('ADL/RPL', 'TGL', 'RKL', 'ICL', 'CNL', 'KBLR/CFL/CML',
                        'SKL/KBL', 'BDW', 'HSW', 'IVB', 'SNB'),
            'SPR/EMR': ('SPR/EMR', 'ADL/RPL', 'TGL', 'RKL', 'ICX', 'ICL', 'CNL', 'CPX', 'CLX',
                    'KBLR/CFL/CML', 'SKX', 'SKL/KBL', 'BDX', 'BDW', 'HSX', 'HSW', 'IVT',
                    'IVB', 'JKT/SNB-EP', 'SNB'),
            "GRT": ("GRT",),
            "MTL": ('MTL', 'ADL/RPL', 'TGL', 'RKL', 'ICL', 'CNL', 'KBLR/CFL/CML',
                    'SKL/KBL', 'BDW', 'HSW', 'IVB', 'SNB'),
            "CMT": ("CMT","GRT"),
        }
        tma_cpu = None
        if self.shortname == 'BDW-DE':
            tma_cpu = 'BDW'
        if self.shortname == 'ADLN':
            tma_cpu = 'GRT'
        if self.shortname in ['SRF', 'GRR']:
            tma_cpu = 'CMT'
        else:
            for key in ratio_column.keys():
                if self.shortname in key:
                    tma_cpu = key
                    break
        if not tma_cpu:
            _verboseprint(f'Missing TMA CPU for {self.shortname}')
            return []

        @dataclass
        class PerfMetric:
           name: str
           form: Optional[str]
           desc: str
           groups: str
           locate: str
           scale_unit: Optional[str]
           parent_metric: Optional[str]
           threshold: Optional[str]
           issues: list[str]

        # All the metrics read from the CSV file.
        info : list[PerfMetric] = []
        # Mapping from an auxiliary name like #Pipeline_Width to the CPU
        # specific formula used to compute it.
        aux : Dict[str, str] = {}
        # Mapping from a metric name to its CPU specific formula for
        # Info.* and topdown metrics.
        infoname : Dict[str, str] = {}
        # Mapping from a topdown metric name to its CPU specific formula.
        nodes : Dict[str, str] = {}
        # Mapping from the TMA CSV metric name to the name used in the perf json.
        tma_metric_names : Dict[str, str] = {}
        # Map from the column heading to the list index of that column.
        col_heading : Dict[str, int] = {}
        # A list of topdown levels such as 'Level1'.
        levels : list[str] = []
        # A list of parents of the current topdown level.
        parents : list[str] = []
        # Map from a parent topdown metric name to its children's names.
        children: Dict[str, Set[str]] = collections.defaultdict(set)
        # Map from a metric name to the metric threshold expression.
        thresholds: Dict[str, str] = {}
        issue_to_metrics: Dict[str, Set[str]] = collections.defaultdict(set)
        found_key = False
        csvf = csv.reader(csvfile)
        for l in csvf:
            if l[0] == 'Key':
                found_key = True
                for ind, name in enumerate(l):
                    col_heading[name] = ind
                    if name.startswith('Level'):
                        levels.append(name)
                if tma_cpu not in col_heading:
                    if tma_cpu == 'ADL/RPL' and 'GRT' in col_heading:
                        tma_cpu = 'GRT'
                    if tma_cpu == 'MTL' and 'CMT' in col_heading:
                        tma_cpu = 'CMT'
                _verboseprint3(f'Columns: {col_heading}. Levels: {levels}')
            elif not found_key:
                continue

            def field(x: str) -> str:
                """Given the name of a column, return the value in the current line of it."""
                return l[col_heading[x]].strip()

            def find_form() -> Optional[str]:
                """Find the formula for CPU in the current CSV line."""
                cell = field(tma_cpu)
                if not cell:
                    cpu = tma_cpu
                    # BDW-DE is a BDW with the server
                    # uncore. Page_Walks_Utilization must come from
                    # the server BDX CPU.
                    if self.shortname == 'BDW-DE' and field('Level1') == 'Page_Walks_Utilization':
                        cpu = 'BDX'
                    for j in ratio_column[cpu]:
                        cell = field(j)
                        if cell:
                            break
                    # UNC_ARB and UNC_CLOCK are BDW uncore PMU events
                    # not present on BDW-DE, substitute for the BDX
                    # version.
                    if (self.shortname == 'BDW-DE' and
                        ('UNC_ARB' in cell or 'UNC_CLOCK' in cell)):
                        for j in ratio_column['BDX']:
                            cell = field(j)
                            if cell:
                                break

                return cell

            def locate_with() -> Optional[str]:
                lw = field('Locate-with')
                if not lw:
                    return None
                m = re.fullmatch(r'(.+) ? (.+) : (.+)', lw)
                if m:
                    if self.shortname in m.group(1):
                        lw = m.group(2)
                    else:
                        lw = m.group(3)
                return None if lw == '#NA' else lw

            def threshold() -> Optional[str]:
                th = field('Threshold')
                if not th:
                    return None
                if ';' in th:
                    th = th[:th.index(';')]
                if th == '(> 0.7 | Heavy_Operations)':
                    th = '> 0.7 | Heavy_Operations > 0.1'
                return th

            def issues() -> list[str]:
                th = field('Threshold')
                if not th or ';' not in th:
                    return []
                result = []
                for issue in th.split(';'):
                    issue = issue.strip()
                    if issue.startswith('$issue'):
                        result.append(issue)
                return result

            def metric_group(metric_name: str) -> Optional[str]:
                groups : Dict[str, str] = {
                    'IFetch_Line_Utilization': 'Frontend',
                    'Kernel_Utilization': 'Summary',
                    'Turbo_Utilization': 'Power',
                }
                group = field('Metric Group')
                return group if group else groups.get(metric_name)

            def is_topdown_row(key: str) -> bool:
                topdown_keys = ['BE', 'BAD', 'RET', 'FE']
                return any(key.startswith(td_key) for td_key in topdown_keys)

            if is_topdown_row(l[0]):
                for j in levels:
                    metric_name = field(j)
                    if metric_name:
                        break
                assert metric_name, f'Missing metric in: {l}'
                level = int(j[-1])
                if level > len(parents):
                    parents.append(metric_name)
                else:
                    while level != len(parents):
                        parents.pop()
                    parents[-1] = field(j)
                _verboseprint3(f'{field(j)} => {str(parents)}')
                form = find_form()
                if not form:
                    _verboseprint2(f'Missing formula for {metric_name} on CPU {self.shortname}')
                    continue
                nodes[metric_name] = form
                mgroups = []
                for group in [f'TopdownL{level}', f'tma_L{level}_group']:
                    mgroups.append(group)
                    if group not in self.metricgroups:
                        self.metricgroups[group] = f'Metrics for top-down breakdown at level {level}'
                tma_perf_metric_l1_performance_cores = ['ICL', 'ICX', 'RKL', 'TGL', 'ADL', 'ADLN', 'RPL', 'GRT', 'SPR', 'EMR']
                if level == 1 and self.shortname in tma_perf_metric_l1_performance_cores:
                    mgroups.append('Default')
                tma_perf_metric_l2_performance_cores = ['SPR', 'EMR']
                if level == 2 and self.shortname in tma_perf_metric_l2_performance_cores:
                    mgroups.append('Default')
                csv_groups = metric_group(metric_name)
                if csv_groups:
                    for group in csv_groups.split(';'):
                        if not group:
                            continue
                        mgroups.append(group)
                        if group not in self.metricgroups:
                            self.metricgroups[group] = 'Grouping from Top-down Microarchitecture Analysis Metrics spreadsheet'
                parent_metric = None
                if level > 1:
                    parent_metric = f'tma_{parents[-2].lower()}'
                    group = f'{parent_metric}_group'
                    mgroups.append(group)
                    if group not in self.metricgroups:
                        self.metricgroups[group] = f'Metrics contributing to {parent_metric} category'
                    children[parents[-2]].add(parents[-1])
                tma_metric_name = f'tma_{metric_name.lower()}'
                issues = issues()
                for issue in issues:
                    issue_to_metrics[issue].add(tma_metric_name)
                    group = f'tma_{issue[1:]}'
                    mgroups.append(group)
                    if group not in self.metricgroups:
                        self.metricgroups[group] = f'Metrics related by the issue {issue}'
                info.append(PerfMetric(
                    tma_metric_name, form,
                    field('Metric Description'), ';'.join(mgroups), locate_with(),
                    '100%', parent_metric, threshold(), issues
                ))
                infoname[metric_name] = form
                tma_metric_names[metric_name] = tma_metric_name
            elif l[0].startswith('Info'):
                metric_name = field('Level1')
                form = find_form()
                if metric_name == 'CORE_CLKS':
                    if tma_cpu in ['CPX', 'CLX', 'KBLR/CFL/CML', 'SKX', 'SKL/KBL',
                                'BDX', 'BDW', 'HSX', 'HSW', 'IVT', 'IVB',
                                'JKT/SNB-EP', 'SNB']:
                        # Substitute the #EBS mode formula as perf allows thread/process monitoring.
                        form = "((CPU_CLK_UNHALTED.THREAD / 2) * (1 + CPU_CLK_UNHALTED.ONE_THREAD_ACTIVE / CPU_CLK_UNHALTED.REF_XCLK)) if #EBS_Mode else (CPU_CLK_UNHALTED.THREAD_ANY / 2) if #SMT_on else CLKS"
                if form:
                    tma_metric_name = f'tma_{l[0].lower().replace(".","_")}_{metric_name.lower()}'
                    mgroups = []
                    csv_groups = metric_group(metric_name)
                    if csv_groups:
                        for group in csv_groups.split(';'):
                            if not group:
                                continue
                            mgroups.append(group)
                            if group not in self.metricgroups:
                                self.metricgroups[group] = 'Grouping from Top-down Microarchitecture Analysis Metrics spreadsheet'
                    issues = issues()
                    for issue in issues:
                        issue_to_metrics[issue].add(tma_metric_name)
                        group = f'tma_{issue[1:]}'
                        mgroups.append(group)
                        if group not in self.metricgroups:
                            self.metricgroups[group] = f'Metrics related by the issue {issue}'
                    info.append(PerfMetric(
                        tma_metric_name,
                        form,
                        field('Metric Description'),
                        ';'.join(mgroups),
                        locate_with(),
                        scale_unit = None,
                        parent_metric = None,
                        threshold = threshold(),
                        issues = issues
                    ))
                    infoname[metric_name] = form
                    tma_metric_names[metric_name] = tma_metric_name
            elif l[0].startswith('Aux'):
                form = find_form()
                if form and form != '#NA':
                    aux_name = field('Level1')
                    assert aux_name.startswith('#') or aux_name in ['Num_CPUs', 'Dependent_Loads_Weight']
                    aux[aux_name] = form
                    _verboseprint3(f'Adding aux {aux_name}: {form}')

        jo = []
        for i in info:
            if i.name in ignore:
                _verboseprint2(f'Skipping {i.name}')
                continue

            form = i.form
            if form is None or form == '#NA' or form == 'N/A':
                _verboseprint2(f'No formula for {i.name} on {tma_cpu}')
                continue
            _verboseprint3(f'{i.name} original formula {form}')

            def resolve_all(form: str, expand_metrics: bool) -> str:

                def fixup(form: str) -> str:
                    td_event_fixups = [
                        ('PERF_METRICS.BACKEND_BOUND', r'topdown\-be\-bound'),
                        ('PERF_METRICS.BAD_SPECULATION', r'topdown\-bad\-spec'),
                        ('PERF_METRICS.BRANCH_MISPREDICTS', r'topdown\-br\-mispredict'),
                        ('PERF_METRICS.FETCH_LATENCY', r'topdown\-fetch\-lat'),
                        ('PERF_METRICS.FRONTEND_BOUND', r'topdown\-fe\-bound'),
                        ('PERF_METRICS.HEAVY_OPERATIONS', r'topdown\-heavy\-ops'),
                        ('PERF_METRICS.MEMORY_BOUND', r'topdown\-mem\-bound'),
                        ('PERF_METRICS.RETIRING', r'topdown\-retiring'),
                        ('TOPDOWN.SLOTS:perf_metrics', 'TOPDOWN.SLOTS'),
                        ('TOPDOWN.SLOTS:percore', 'TOPDOWN.SLOTS'),
                    ]
                    hsx_uncore_fixups = [
                        ('UNC_C_TOR_OCCUPANCY.MISS_OPCODE:opc=0x182:c1',
                         r'UNC_C_TOR_OCCUPANCY.MISS_OPCODE@filter_opc\=0x182\,thresh\=1@'),
                        ('UNC_C_TOR_OCCUPANCY.MISS_OPCODE:opc=0x182',
                         r'UNC_C_TOR_OCCUPANCY.MISS_OPCODE@filter_opc\=0x182@'),
                        ('UNC_C_TOR_INSERTS.MISS_OPCODE:opc=0x182',
                         r'UNC_C_TOR_INSERTS.MISS_OPCODE@filter_opc\=0x182@'),
                        ('UNC_C_CLOCKTICKS:one_unit', r'cbox_0@event\=0x0@'),
                    ]
                    arch_fixups = {
                        'ADL': td_event_fixups + [
                            ('UNC_ARB_DAT_OCCUPANCY.RD:c1', r'UNC_ARB_DAT_OCCUPANCY.RD@cmask\=1@'),
                        ],
                        'BDW-DE': hsx_uncore_fixups,
                        'BDX': hsx_uncore_fixups,
                        'CLX': [
                            ('UNC_M_CLOCKTICKS:one_unit', r'imc_0@event\=0x0@'),
                            ('UNC_CHA_CLOCKTICKS:one_unit', r'cha_0@event\=0x0@'),
                            ('UNC_CHA_TOR_OCCUPANCY.IA_MISS_DRD:c1',
                             r'UNC_CHA_TOR_OCCUPANCY.IA_MISS_DRD@thresh\=1@'),
                        ],
                        'HSX': hsx_uncore_fixups,
                        'ICL': td_event_fixups,
                        'ICX': [
                            ('UNC_CHA_CLOCKTICKS:one_unit', r'cha_0@event\=0x0@'),
                            ('UNC_CHA_TOR_OCCUPANCY.IA_MISS_DRD:c1',
                             r'UNC_CHA_TOR_OCCUPANCY.IA_MISS_DRD@thresh\=1@'),
                        ] + td_event_fixups,
                        'IVT': [
                            ('"UNC_C_TOR_OCCUPANCY.MISS_OPCODE/Match=0x182"',
                             r'UNC_C_TOR_OCCUPANCY.MISS_OPCODE@filter_opc\=0x182@'),
                            ('"UNC_C_TOR_OCCUPANCY.MISS_OPCODE/Match=0x182:c1"',
                             r'UNC_C_TOR_OCCUPANCY.MISS_OPCODE@filter_opc\=0x182\,thresh\=1@'),
                            ('"UNC_C_TOR_INSERTS.MISS_OPCODE/Match=0x182"',
                             r'UNC_C_TOR_INSERTS.MISS_OPCODE@filter_opc\=0x182@'),
                            ('UNC_C_CLOCKTICKS:one_unit', r'cbox_0@event\=0x0@'),
                        ],
                        'JKT': [
                            ('"UNC_C_TOR_OCCUPANCY.MISS_OPCODE/Match=0x182"',
                             r'UNC_C_TOR_OCCUPANCY.MISS_OPCODE@filter_opc\=0x182@'),
                            ('"UNC_C_TOR_INSERTS.MISS_OPCODE/Match=0x182"',
                             r'UNC_C_TOR_INSERTS.MISS_OPCODE@filter_opc\=0x182@'),
                            ('"UNC_C_TOR_OCCUPANCY.MISS_OPCODE/Match=0x182:c1"',
                             r'UNC_C_TOR_OCCUPANCY.MISS_OPCODE@filter_opc\=0x182\,thresh\=1@'),
                            ('UNC_C_CLOCKTICKS:one_unit', r'cbox_0@event\=0x0@'),
                        ],
                        'MTL': td_event_fixups + [
                            ('UNC_ARB_DAT_OCCUPANCY.RD:c1', r'UNC_ARB_DAT_OCCUPANCY.RD@cmask\=1@'),
                        ],
                        'RKL': td_event_fixups + [
                            ('UNC_ARB_DAT_OCCUPANCY.RD:c1', r'UNC_ARB_DAT_OCCUPANCY.RD@cmask\=1@'),
                        ],
                        'SKL': [
                            ('UNC_ARB_TRK_OCCUPANCY.DATA_READ:c1',
                             r'UNC_ARB_TRK_OCCUPANCY.DATA_READ@cmask\=1@'),
                        ],
                        'SKX': [
                            ('UNC_M_CLOCKTICKS:one_unit', r'imc_0@event\=0x0@'),
                            ('UNC_CHA_CLOCKTICKS:one_unit', r'cha_0@event\=0x0@'),
                            ('UNC_CHA_TOR_OCCUPANCY.IA_MISS_DRD:c1',
                             r'UNC_CHA_TOR_OCCUPANCY.IA_MISS_DRD@thresh\=1@'),
                        ],
                        'SPR': [
                            ('UNC_CHA_CLOCKTICKS:one_unit', r'uncore_cha_0@event\=0x1@'),
                            ('UNC_CHA_TOR_OCCUPANCY.IA_MISS_DRD:c1',
                             r'UNC_CHA_TOR_OCCUPANCY.IA_MISS_DRD@thresh\=1@'),
                        ] + td_event_fixups,
                        'TGL': [
                            ('UNC_ARB_COH_TRK_REQUESTS.ALL', r'arb@event\=0x84\,umask\=0x1@'),
                            ('UNC_ARB_DAT_OCCUPANCY.RD:c1', r'UNC_ARB_DAT_OCCUPANCY.RD@cmask\=1@'),
                            ('UNC_ARB_TRK_REQUESTS.ALL', r'arb@event\=0x81\,umask\=0x1@'),
                        ] + td_event_fixups,
                        'EMR':[
                            ('UNC_CHA_CLOCKTICKS:one_unit', 'uncore_cha_0@event\=0x1@'),
                            ('UNC_CHA_TOR_OCCUPANCY.IA_MISS_DRD:c1',
                             'UNC_CHA_TOR_OCCUPANCY.IA_MISS_DRD@thresh\=1@'),
                        ] + td_event_fixups,
                    }

                    if self.shortname in arch_fixups:
                        for j, r in arch_fixups[self.shortname]:
                            for i in range(0, len(r)):
                                if r[i] in ['-', '=', ',']:
                                    assert i == 0 or r[i - 1] == '\\', r
                            if pmu_prefix != 'cpu' and r.startswith(r'topdown\-'):
                                r = rf'{pmu_prefix}@{r}@'

                            form = form.replace(j, r)

                    form = form.replace('_PS', '')
                    form = re.sub(r':USER', ':u', form, re.IGNORECASE)
                    form = re.sub(r':SUP', ':k', form, re.IGNORECASE)
                    form = form.replace('(0 + ', '(')
                    form = form.replace(' + 0)', ')')
                    form = form.replace('+ 0 +', '+')
                    form = form.replace(', 0 +', ',')
                    form = form.replace('else 0 +', 'else')
                    form = form.replace('( ', '(')
                    form = form.replace(' )', ')')
                    form = form.replace(' , ', ', ')
                    form = form.replace('  ', ' ')

                    changed = True
                    event_pattern = r'[A-Z0-9_.]+'
                    term_pattern = r'[a-z0-9\\=,]+'
                    while changed:
                        changed = False
                        for match, replacement in [
                            (rf'{pmu_prefix}@(' + event_pattern + term_pattern +
                             r')@:sup', rf'{pmu_prefix}@\1@k'),
                            (rf'{pmu_prefix}@(' + event_pattern + term_pattern +
                             r')@:user', rf'{pmu_prefix}@\1@u'),
                            (rf'{pmu_prefix}@(' + event_pattern + term_pattern +
                             r')@:c(\d+)', rf'{pmu_prefix}@\1\\,cmask\\=\2@'),
                            (rf'{pmu_prefix}@(' + event_pattern + term_pattern +
                             r')@:u0x([A-Fa-f0-9]+)',
                             rf'{pmu_prefix}@\1\\,umask\\=0x\2@'),
                            (rf'{pmu_prefix}@(' + event_pattern + term_pattern +
                             r')@:i1', rf'{pmu_prefix}@\1\\,inv@'),
                            (rf'{pmu_prefix}@(' + event_pattern + term_pattern +
                             r')@:e1', rf'{pmu_prefix}@\1\\,edge@'),
                            ('(' + event_pattern + rf'):sup',
                             rf'{pmu_prefix}@\1@k'),
                            ('(' + event_pattern + rf'):user',
                             rf'{pmu_prefix}@\1@u'),
                            ('(' + event_pattern + rf'):i1',
                             rf'{pmu_prefix}@\1\\,inv@'),
                            ('(' + event_pattern + rf'):c(\d+)',
                             rf'{pmu_prefix}@\1\\,cmask\\=\2@'),
                            ('(' + event_pattern + rf'):u((0x[a-fA-F0-9]+|\d+))',
                             rf'{pmu_prefix}@\1\\,umask\\=\2@'),
                            ('(' + event_pattern + rf'):e1',
                             rf'{pmu_prefix}@\1\\,edge@'),
                        ]:
                            new_form = re.sub(match, replacement, form,
                                              re.IGNORECASE)
                            changed = changed or new_form != form
                            form = new_form

                    if pmu_prefix != 'cpu':
                        for name in events:
                            if events[name].unit.startswith('cpu') and name in form:
                                form = re.sub(rf'(^|[^@]){name}:([a-zA-Z])',
                                              rf'\1{pmu_prefix}@{name}@\2',
                                              form, re.IGNORECASE)
                                form = re.sub(rf'(^|[^@]){name}([^a-zA-Z0-9_]|$)',
                                              rf'\1{pmu_prefix}@{name}@\2',
                                              form, re.IGNORECASE)

                    form = self.simplify_form(form)
                    return form

                def bracket(expr):
                    if any([x in expr for x in ['/', '*', '+', '-', 'if']]):
                        if expr.startswith('(') and expr.endswith(')'):
                            return expr
                        else:
                            return '(' + expr + ')'
                    return expr

                def resolve_aux(v: str) -> str:
                    if any(v == i for i in ['#core_wide', '#Model', '#SMT_on', '#num_dies',
                                            '#has_pmem', '#num_cpus_online']):
                        return v
                    if v == 'Num_CPUs':
                        return '#num_cpus_online'
                    if v == '#PMM_App_Direct':
                        return '#has_pmem > 0'
                    if v == '#DurationTimeInSeconds':
                        return 'duration_time'
                    if v == 'DurationTimeInMilliSeconds':
                        return 'duration_time * 1000'
                    if v == '#EBS_Mode':
                        return '#core_wide < 1'
                    if v == '#NA':
                        return '0'
                    if v[1:] in nodes:
                        child = nodes[v[1:]]
                    else:
                        child = aux[v]
                    child = fixup(child)
                    return bracket(child)

                def resolve_info(v: str) -> str:
                    if expand_metrics and v in infoname:
                        return bracket(fixup(infoname[v]))
                    if v in ignore:
                        # If metric will be ignored in the output it must
                        # be expanded.
                        return bracket(fixup(infoname[ignore[v]]))
                    if v in infoname:
                        form = infoname[v]
                        if form == '#NA':
                            # Don't refer to empty metrics.
                            return '0'
                        # Check the expanded formula for bad events, which
                        # would mean we want to drop this metric too.
                        form = fixup(form)
                        if v in tma_metric_names:
                            return tma_metric_names[v]
                    return v

                def expand_hhq(parent: str) -> str:
                    return f'max({parent}, {" + ".join(sorted(children[parent]))})'

                def expand_hh(parent: str) -> str:
                    return f'({" + ".join(sorted(children[parent]))})'

                def resolve(v: str) -> str:
                    if v.startswith('##?'):
                        return expand_hhq(v[3:])
                    if v.startswith('##'):
                        return expand_hh(v[2:])
                    if v.startswith('#') or v in ['Num_CPUs', 'Dependent_Loads_Weight', 'DurationTimeInMilliSeconds']:
                        return resolve_aux(v)
                    return resolve_info(v)

                # Iterate until form stabilizes to handle deeper nesting.
                changed = True
                while changed:
                    orig_form = form
                    form = re.sub(r'#?#?\??([A-Z_a-z0-9.]|\\-)+',
                                  lambda m: resolve(m.group(0)), form)
                    changed = orig_form != form

                form = fixup(form)
                return form


            form = resolve_all(form, expand_metrics=False)
            needs_slots = r'topdown\-' in form and 'tma_info_thread_slots' not in form
            if needs_slots:
                # topdown events must always be grouped with a
                # TOPDOWN.SLOTS event. Detect when this is missing in a
                # metric and insert a dummy value. Metrics using other
                # metrics with topdown events will get a TOPDOWN.SLOTS
                # event from them.
                form = f'{form} + 0*tma_info_thread_slots'

            threshold = None
            if i.threshold:
                threshold = f'{i.name} {i.threshold}'
                _verboseprint2(f'{i.name}/{i.form} -> {threshold}')
                t = []
                if '|' in threshold:
                    threshold = '|'.join(f'({x})' for x in threshold.split('|'))
                for tkn in threshold.split('&'):
                    tkn = tkn.strip()
                    if tkn == 'P':
                        # The parent metric is missing in cases like X87_use on HSW.
                        if i.parent_metric in thresholds:
                            t.append(f'({thresholds[i.parent_metric]})')
                        else:
                            t.append('1')
                    elif tkn  == '#HighIPC':
                        t.append('(#HighIPC > 0.35)')
                    else:
                        t.append(f'({tkn})')
                threshold = resolve_all(' & '.join(t), expand_metrics=False)
                threshold = threshold.replace('& 1', '')
                thresholds[i.name] = threshold
                _verboseprint2(f'{i.name} -> {threshold}')
            self.save_form(i.name, i.groups, form, i.desc, None, i.locate, i.scale_unit,
                      threshold, i.issues, events, infoname, aux, pmu_prefix, jo,
                      issue_to_metrics, from_json=False)

        if 'Socket_CLKS' in infoname:
            form = 'Socket_CLKS / #num_dies / duration_time / 1000000000'
            form = resolve_all(form, expand_metrics=False)
            if form:
                formula = metric.ParsePerfJson(form)
                self.save_form('UNCORE_FREQ', 'SoC', formula.ToPerfJson(),
                          'Uncore frequency per die [GHZ]', None, None, None, None, [],
                           events, infoname, aux, pmu_prefix, jo,
                           issue_to_metrics, from_json=False)

        if 'extra metrics' in self.files:
            self.extract_metric_json(events, pmu_prefix, ignore, jo, infoname, aux,issue_to_metrics)

        return jo

    def count_counters(self, event_type, pmon_events):
        """
        Count number of counters in each PMU unit
        """

        for event in pmon_events:
            if not event.counter or "FREERUN" in event.event_name:
                continue
            counters = event.counter.split(',')
            if "fixed" in counters[0].lower():
                type = "CountersNumFixed"
                counters = event.counter.split(' ')
                if not counters[-1].isnumeric():
                    counters[0] = '0'
            else:
                type = "CountersNumGeneric"
            if not event.unit:
                unit = event_type
            else:
                unit = event.unit
            v = int(counters[-1]) + 1
            if unit in self.unit_counters:
                self.unit_counters[unit][type] = str(max(int(self.unit_counters[unit][type]), v))
            else:
                self.unit_counters[unit] = {'Unit':unit, 'CountersNumFixed': '0', 'CountersNumGeneric': '0'}
                self.unit_counters[unit][type] = v

<<<<<<< HEAD
    def map_event_to_topics(self, pmon_topic_events: Dict, dict_events: Dict, events: Dict):
        for event_type in ['atom', 'core', 'uncore', 'uncore experimental']:
=======
    def to_perf_json(self, outdir: Path):
        # Map from a topic to its list of events as dictionaries.
        pmon_topic_events: Dict[str, list[Dict[str, str]]] = \
            collections.defaultdict(list)
        # Maps an event's name for this model to its
        # PerfmonJsonEvent. These events aren't mutated in the code
        # below.
        events: Dict[str, PerfmonJsonEvent] = {}
        # Map from an event's name for this model to a dictionary
        # representing the perf json event. The dictionary events may
        # be modified by the uncore CSV file.
        dict_events: Dict[str, Dict[str, str]] = {}
        for event_type in ['atom', 'core', 'lowpower', 'uncore', 'uncore experimental']:
>>>>>>> eef1d0d8
            if event_type not in self.files:
                continue
            _verboseprint2(f'Generating {event_type} events from {self.files[event_type]}')
            pmu_prefix = None
            if event_type in ['atom', 'core', 'lowpower']:
                pmu_prefix = 'cpu'
                if 'atom' in self.files or 'lowpower' in self.files:
                    pmu_prefix = f'cpu_{event_type}'
            with open(self.files[event_type], 'r') as event_json:
                json_data = json.load(event_json)
                # UNC_IIO_BANDWIDTH_OUT events are broken on Linux pre-SPR so skip if they exist.
                pmon_events = [PerfmonJsonEvent(self.shortname, pmu_prefix, x,
                                                'experimental' in event_type)
                               for x in json_data['Events']
                               if self.shortname in ['SPR', 'EMR'] or
                               not x["EventName"].startswith("UNC_IIO_BANDWIDTH_OUT.")]
                unit = None
                if event_type in ['atom', 'core', 'lowpower']:
                    # If the platform is a hybrid there will be a combination of atom,
                    # lowpower (LowPower_Atom), or core files.
                    if ('atom' in self.files or 'lowpower' in self.files) and 'core' in self.files:
                        unit = f'cpu_{event_type}'
                per_pkg = '1' if event_type in ['uncore', 'uncore experimental'] else None
                duplicates: Set[str] = set()
                for event in pmon_events:
                    dict_event = event.to_perf_json()
                    if not dict_event:
                        # Event should be dropped.
                        continue

                    if event.event_name in duplicates:
                        _verboseprint(f'Warning: Dropping duplicated {event.event_name}'
                              f' in {self.files[event_type]}\n'
                              f'Existing: {events[event.event_name]}\n'
                              f'Duplicate: {event}')
                        continue
                    duplicates.add(event.event_name)
                    if unit and 'Unit' not in dict_event:
                        dict_event['Unit'] = unit
                    if per_pkg:
                        dict_event['PerPkg'] = per_pkg
                    pmon_topic_events[event.topic].append(dict_event)
                    dict_events[event.event_name] = dict_event
                    events[event.event_name] = event
                self.count_counters(event_type, pmon_events)

    def uncore_csv(self, pmon_topic_events:Dict, dict_events: Dict, events: Dict):
        # Handle uncore csv in config/
        _verboseprint2(f'Rewriting events with {self.files["uncore csv"]}')
        with open(self.files['uncore csv'], 'r') as uncore_csv:
            csvfile = csv.reader(uncore_csv)
            for l in csvfile:
                while len(l) < 7:
                    l.append('')
                name, newname, desc, filter, scale, formula, comment = l

                umask = None
                if ":" in name:
                    name, umask = name.split(":")
                    umask = umask[1:]

                if name not in events or events[name].is_deprecated():
                    temp_name = None
                    if '_H_' in name:
                        temp_name = name.replace('_C_', '_CHA_')
                    elif '_C_' in name:
                        temp_name = name.replace('_H_', '_CHA_')
                    if temp_name and temp_name in events:
                        name = temp_name

                if name not in events:
                    continue

                if newname:
                    topic = events[name].topic
                    old_event = dict_events[name]
                    new_event = old_event.copy()
                    new_event['EventName'] = newname
                    dict_events[newname] = new_event
                    pmon_topic_events[topic].append(new_event)
                    if desc:
                        desc += f'. Derived from {name.lower()}'
                    name = newname

                if desc:
                    dict_events[name]['BriefDescription'] = desc

                if filter:
                    if filter == 'Filter1':
                        filter = f'config1={hex(int(events[name].filter_value, 16) << 32)}'
                    for (before, after) in [
                        ("State=", ",filter_state="),
                        ("Match=", ",filter_opc="),
                        (":opc=", ",filter_opc="),
                        (":nc=", ",filter_nc="),
                        (":tid=", ",filter_tid="),
                        (":state=", ",filter_state="),
                        (":filter1=", ",config1="),
                        ("fc, chnl", "")
                    ]:
                        filter = filter.replace(before, after)
                    m = re.match(r':u[0-9xa-f]+', filter)
                    if m:
                        umask = f'0x{int(m.group(0)[2:], 16):x}'
                        filter = filter.replace(m.group(0), '')
                    if filter.startswith(','):
                        filter = filter[1:]
                    if filter.endswith(','):
                        filter = filter[:-1]
                    if filter:
                        dict_events[name]['Filter'] = filter

                if umask:
                    dict_events[name]['UMask'] = umask

                if scale:
                    if '(' in scale:
                        scale = scale.replace('(', '').replace(')', '')
                    else:
                        scale += 'Bytes'
                    dict_events[name]['ScaleUnit'] = scale

                if formula:
                    if scale:
                        _verboseprint(f'Warning for {name} - scale applies to event and metric')
                    # Don't apply % for Latency Metrics
                    if "/" in formula and "LATENCY" not in name:
                        formula = re.sub(r"X/", rf"{name}/", formula)
                        formula = f'({formula.replace("/", " / ")}) * 100'
                        metric_name = re.sub(r'UNC_[A-Z]_', '', name).lower()
                    else:
                        metric_name = name
                    dict_events[name]["MetricName"] = metric_name
                    dict_events[name]['MetricExpr'] = formula


    def to_perf_json(self, outdir: Path, use_csv):
        # Map from a topic to its list of events as dictionaries.
        pmon_topic_events: Dict[str, list[Dict[str, str]]] = \
            collections.defaultdict(list)
        # Maps an event's name for this model to its
        # PerfmonJsonEvent. These events aren't mutated in the code
        # below.
        events: Dict[str, PerfmonJsonEvent] = {}
        # Map from an event's name for this model to a dictionary
        # representing the perf json event. The dictionary events may
        # be modified by the uncore CSV file.
        dict_events: Dict[str, Dict[str, str]] = {}

        self.map_event_to_topics(pmon_topic_events=pmon_topic_events, dict_events=dict_events, events=events)

        if 'uncore csv' in self.files:
            self.uncore_csv(pmon_topic_events=pmon_topic_events, dict_events=dict_events, events=events)

        # Write event JSON files for each topic
        for topic, events_ in pmon_topic_events.items():
            events_ = sorted(events_, key=lambda event: event['EventName'])
            output_path = Path(outdir, f'{topic.lower().replace(" ", "-")}.json')
            with open(output_path, 'w', encoding='ascii') as perf_json:
                json.dump(events_, perf_json, sort_keys=True, indent=4,
                          separators=(',', ': '))
                perf_json.write('\n')

        # Write units and counters data to counter.json file
        # Skip hybrid because event grouping does not support it well yet
        if self.shortname not in ['ADL', 'ADLN', 'ARL', 'LNL', 'MTL']:
            # Write units and counters data to counter.json file
            output_counters = Path(outdir, 'counter.json')
            with open(output_counters, 'w', encoding='ascii') as cnt_json:
                json.dump(list(self.unit_counters.values()), cnt_json, indent=4)

        # Generate metric JSON file
        metrics = []
        for metric_csv_key, unit in [('tma metrics', 'cpu_core'),
                                     ('e-core tma metrics', 'cpu_atom')]:
            if metric_csv_key not in self.files:
                continue
            pmu_prefix = unit if 'atom' in self.files else 'cpu'
            with open(self.files[metric_csv_key], 'r') as metric_csv:
                csv_metrics = self.extract_tma_metrics(metric_csv, pmu_prefix, events, use_csv)
                csv_metrics = sorted(csv_metrics,
                                     key=lambda m: (m['Unit'] if 'Unit' in m else 'cpu',
                                                    m['MetricName'])
                                     )
                csv_metrics = rewrite_metrics_in_terms_of_others(csv_metrics)
                metrics.extend(csv_metrics)

        if len(metrics) > 0:
            metrics.extend(self.cstate_json())
            mg = self.tsx_json()
            if mg:
                metrics.extend(json.loads(mg.ToPerfJson()))
            metrics.extend(json.loads(self.smi_json().ToPerfJson()))
            metrics = sorted(metrics,
                             key=lambda m: (m['Unit'] if 'Unit' in m else 'cpu',
                                            m['MetricName'])
                             )
            output_path = Path(outdir, f'{self.shortname.lower().replace("-","")}-metrics.json')
            with open(output_path, 'w', encoding='ascii') as perf_metric_json:
                json.dump(metrics, perf_metric_json, sort_keys=True, indent=4,
                          separators=(',', ': '))
                perf_metric_json.write('\n')

        # Generate metricgroup JSON file
        if self.metricgroups:
            with open(Path(outdir, 'metricgroups.json'), 'w', encoding='ascii') as metricgroups_json:
                json.dump(self.metricgroups, metricgroups_json, sort_keys=True, indent=4,
                          separators=(',', ': '))
                metricgroups_json.write('\n')


class Mapfile:
    """
    The read representation of mapfile.csv.
    """

    def __init__(self, base_path: Path):
        self.archs = []
        # Map from shortname (like SKL) to longname (like Skylake).
        longnames: Dict[str, str] = {}
        # Map from shortname (like SKL) to the set of identifiers
        # (like GenuineIntel-6-4E) that are associated with it.
        models: DefaultDict[str, Set[str]] = collections.defaultdict(set)
        # Map from shortname to a map from a kind of file to the path
        # of that file.
        files: Dict[str, Dict[str, Path]] = collections.defaultdict(dict)
        # Map from shortname to the version of the event files.
        versions: Dict[str, str] = {}

        mapfile_path = Path(base_path, 'mapfile.csv')
        _verboseprint(f'Opening: {mapfile_path}')
        with open(mapfile_path, 'r') as mapfile_csv:
            mapfile = csv.reader(mapfile_csv)
            first_row = True
            for l in mapfile:
                while len(l) < 7:
                    # Fix missing columns.
                    l.append('')
                _verboseprint3(f'Read CSV line: {l}')
                family_model, version, path, event_type, core_type, native_model_id, core_role_name = l
                if first_row:
                    # Sanity check column headers match expectations.
                    assert family_model == 'Family-model'
                    assert version == 'Version'
                    assert path == 'Filename'
                    assert event_type == 'EventType'
                    assert core_type == 'Core Type'
                    assert native_model_id == 'Native Model ID'
                    assert core_role_name == 'Core Role Name'
                    first_row = False
                    continue

                # Skip mapfile metrics entries metrics/*_metrics.json. This utility uses
                # metrics/perf/*metrics_perf.json files.
                if event_type == 'metrics':
                    continue

                # From path compute the shortname (like SKL) and the
                # longname (like Skylake).
                shortname = re.sub(r'/([^/]*)/.*', r'\1', path)
                longname = re.sub(rf'/{shortname}/events/([^_]*)_.*', r'\1', path)

                # Drop leading slash before combining with base path.
                filepath = Path(base_path, path[1:])

                # Workarounds:
                if family_model == 'GenuineIntel-6-BE':
                    # ADL-N GenuineIntel-6-BE only has E-core, it has
                    # been moved to non-hybrid code path on the kernel
                    # side, so here add Alderlake-N separately, the
                    # shortname change to 'ADLN', longname change to
                    # 'alderlaken'
                    shortname = 'ADLN'
                    longname = longname + "n"

                if event_type == 'hybridcore':
                    # We want a core and an atom file, so change
                    # event_type for hybrid models. Mapfile.csv core
                    # roles are Core, Atom, or LowPower_Atom.
                    core_role_mapfile_to_linux_mapping = {
                        'Core': 'core',
                        'Atom': 'atom',
                        'LowPower_Atom': 'lowpower',
                    }
                    if core_role_name not in core_role_mapfile_to_linux_mapping:
                        raise ValueError(f'Unexpected core role {core_role_name}')
                    event_type = core_role_mapfile_to_linux_mapping[core_role_name]

                if shortname == 'KNM':
                    # The files for KNL and KNM are the same as are
                    # the longnames. We don't want the KNM shortname
                    # but do want the family_model.
                    models['KNL'].add(family_model)
                    continue

                # Remember the state for this mapfile line.
                if shortname not in longnames:
                    longnames[shortname] = longname
                else:
                    assert longnames[shortname] == longname, \
                        f'{longnames[shortname]} != {longname}'
                if shortname not in versions:
                    versions[shortname] = version
                else:
                    assert versions[shortname] == version
                models[shortname].add(family_model)
                if shortname in files and event_type in files[shortname]:
                    assert files[shortname][event_type] == filepath, \
                        f'Expected {shortname}/{longname} to have just 1 {event_type} filepath {files[shortname][event_type]} but found {filepath}'
                else:
                    files[shortname][event_type] = filepath

        for (shortname, longname) in longnames.items():
            # Add uncore CSV file if it exists.
            uncore_csv_path = Path(base_path, 'scripts', 'config',
                                   f'perf-uncore-events-{shortname.lower()}.csv')
            if uncore_csv_path.is_file():
                files[shortname]['uncore csv'] = uncore_csv_path

            # Add metric files that will be used for each model.
            files[shortname]['tma metrics'] = Path(base_path, 'TMA_Metrics-full.csv')
            if shortname in ['ADLN', 'SRF', 'GRR'] :
                files[shortname]['tma metrics'] = Path(base_path, 'E-core_TMA_Metrics.csv')
            if 'atom' in files[shortname]:
                files[shortname]['e-core tma metrics'] = Path(base_path, 'E-core_TMA_Metrics.csv')

            cpu_metrics_path = Path(base_path, shortname, 'metrics', 'perf',
                                    f'{longname.lower()}_metrics_perf.json')
            if cpu_metrics_path.is_file():
                _verboseprint2(f'Found {cpu_metrics_path}')
                files[shortname]['extra metrics'] = cpu_metrics_path
            else:
                _verboseprint2(f'Didn\'t find {cpu_metrics_path}')
                if shortname in ['BDX', 'CLX', 'HSX', 'ICX', 'SKX', 'SPR', 'EMR']:
                    raise

            self.archs += [
                Model(shortname, longname, versions[shortname], models[shortname], files[shortname])
            ]
        self.archs.sort()
        _verboseprint2('Parsed models:\n' + str(self))

    def __str__(self):
        return ''.join(str(model) for model in self.archs)

    def to_perf_json(self, outdir: Path, use_csv: bool):
        """
        Create a perf style mapfile.csv.
        """
        output_mapfile_path = Path(outdir, 'mapfile.csv')
        _verboseprint(f'Writing mapfile to {output_mapfile_path}')
        with open(output_mapfile_path, 'w', encoding='ascii') as gen_mapfile:
            for model in self.archs:
                gen_mapfile.write(model.mapfile_line() + '\n')

        for model in self.archs:
            modeldir = Path(outdir, model.longname)
            _verboseprint(f'Creating event json for {model.shortname} in {modeldir}')
            modeldir.mkdir(exist_ok=True)
            model.to_perf_json(modeldir, use_csv)


def main():
    scriptdir = Path(__file__).resolve().parent
    basepath = scriptdir.parent
    default_outdir = Path(scriptdir, 'perf')

    ap = argparse.ArgumentParser(formatter_class=argparse.ArgumentDefaultsHelpFormatter)
    ap.add_argument('--outdir',
                    default=default_outdir,
                    type=Path,
                    help='Directory to write output to.')
    ap.add_argument('--verbose',
                    '-v',
                    action='count',
                    default=0,
                    dest='verbose',
                    help='Additional output when running.')
    ap.add_argument('--csv',
                    '-c',
                    default=False,
                    action="store_true",
                    help='Only use JSON file for metric conversion is set to False.')

    args = ap.parse_args()

    global _verbose
    _verbose = args.verbose

    outdir = args.outdir.resolve()
    if outdir.exists() and not outdir.is_dir():
        raise IOError(f'Output directory argument {outdir} exists but is not a directory.')
    outdir.mkdir(exist_ok=True)

    Mapfile(basepath).to_perf_json(outdir, args.csv)

if __name__ == '__main__':
    main()<|MERGE_RESOLUTION|>--- conflicted
+++ resolved
@@ -1708,24 +1708,8 @@
                 self.unit_counters[unit] = {'Unit':unit, 'CountersNumFixed': '0', 'CountersNumGeneric': '0'}
                 self.unit_counters[unit][type] = v
 
-<<<<<<< HEAD
     def map_event_to_topics(self, pmon_topic_events: Dict, dict_events: Dict, events: Dict):
-        for event_type in ['atom', 'core', 'uncore', 'uncore experimental']:
-=======
-    def to_perf_json(self, outdir: Path):
-        # Map from a topic to its list of events as dictionaries.
-        pmon_topic_events: Dict[str, list[Dict[str, str]]] = \
-            collections.defaultdict(list)
-        # Maps an event's name for this model to its
-        # PerfmonJsonEvent. These events aren't mutated in the code
-        # below.
-        events: Dict[str, PerfmonJsonEvent] = {}
-        # Map from an event's name for this model to a dictionary
-        # representing the perf json event. The dictionary events may
-        # be modified by the uncore CSV file.
-        dict_events: Dict[str, Dict[str, str]] = {}
         for event_type in ['atom', 'core', 'lowpower', 'uncore', 'uncore experimental']:
->>>>>>> eef1d0d8
             if event_type not in self.files:
                 continue
             _verboseprint2(f'Generating {event_type} events from {self.files[event_type]}')
